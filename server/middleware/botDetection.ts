--- conflicted
+++ resolved
@@ -123,12 +123,6 @@
   // Extract IP address with proper CloudFlare support
   let ip = 'unknown';
   
-<<<<<<< HEAD
-  // Extract IP address with proper CloudFlare support
-  let ip = 'unknown';
-  
-=======
->>>>>>> 8f26fe60
   // First check CloudFlare-specific headers
   if (req.headers['cf-connecting-ip']) {
     // If request comes through CloudFlare, use their provided header
@@ -174,13 +168,9 @@
     isBot, 
     authorized, 
     ipAddress: ip,
-<<<<<<< HEAD
-    country 
-=======
     country,
     confidence,
     reasons
->>>>>>> 8f26fe60
   };
   
   // Log the visit with bot detection results
